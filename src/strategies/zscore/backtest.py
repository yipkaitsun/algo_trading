import os
import sys
import pandas as pd
import numpy as np
import yaml
import logging
from pathlib import Path
from typing import Dict, Any

# Add the src directory to the Python path when running directly
if __name__ == "__main__":
    src_path = os.path.dirname(os.path.dirname(os.path.dirname(os.path.abspath(__file__))))
    sys.path.append(src_path)

<<<<<<< HEAD
from strategies.zscore.zscore_strategy import ZScoreStrategy
=======
from .zscore_strategy import ZscoreStrategy
>>>>>>> a6b5d20c
from strategies.base_backtest import BaseBacktest

# Configure logging
logging.basicConfig(
    level=logging.INFO,
    format='%(asctime)s - %(name)s - %(levelname)s - %(message)s'
)
logger = logging.getLogger(__name__)

class ZScoreBacktest(BaseBacktest):
    """ZScore strategy backtest implementation."""
    
    def __init__(self):
        super().__init__(strategy_name='zscore')
    
    def load_config(self) -> Dict[str, Any]:
        """Load configuration from settings.yaml"""
        config_path = self._get_project_root() / 'config' / 'settings.yaml'
        with open(config_path, 'r') as file:
            return yaml.safe_load(file)['strategies']['zscore']
    
    def initialize_strategy(self) -> None:
        """Initialize the ZScore strategy with configuration."""
        strategy_config = self.load_config()
<<<<<<< HEAD
        self.strategy = ZScoreStrategy(
=======
        self.strategy = ZscoreStrategy(
>>>>>>> a6b5d20c
            window=strategy_config['window'],
            threshold=strategy_config['threshold'],
            position_size=strategy_config['position_size']
        )
    
<<<<<<< HEAD
    def load_data(self, symbol: str= 'BTC_HOURLY') -> pd.DataFrame:
        data_path =  Path(__file__).parent.parent.parent.parent / 'data' / f'{symbol}.csv'
        
        if not data_path.exists():
            raise FileNotFoundError(f"Data file not found: {data_path}")
        
        logger.info(f"Loading data from {data_path}")
        df = pd.read_csv(data_path)
        
        # Validate and rename columns
        required_columns = ['datetime', 'close']
        column_mapping = {'Date': 'datetime', 'Close': 'close'}
        
        missing_columns = [col for col in required_columns if col not in df.columns]
        if missing_columns:
            raise ValueError(f"Missing required columns: {missing_columns}")
        
        df = df.rename(columns=column_mapping)
        
        # Convert datetime if needed
        if isinstance(df['datetime'].iloc[0], str):
            df['datetime'] = pd.to_datetime(df['datetime'])
        
        logger.info(f"Successfully loaded {len(df)} rows of data")
        return df

    
=======
>>>>>>> a6b5d20c


def main():
    """Main execution function."""
    backtest = ZScoreBacktest()
<<<<<<< HEAD
    backtest.run_backtest()
=======
    backtest.run_backtest('btcusdt_3year_hourly_binance')
>>>>>>> a6b5d20c

if __name__ == "__main__":
    main() <|MERGE_RESOLUTION|>--- conflicted
+++ resolved
@@ -12,11 +12,7 @@
     src_path = os.path.dirname(os.path.dirname(os.path.dirname(os.path.abspath(__file__))))
     sys.path.append(src_path)
 
-<<<<<<< HEAD
-from strategies.zscore.zscore_strategy import ZScoreStrategy
-=======
 from .zscore_strategy import ZscoreStrategy
->>>>>>> a6b5d20c
 from strategies.base_backtest import BaseBacktest
 
 # Configure logging
@@ -41,56 +37,18 @@
     def initialize_strategy(self) -> None:
         """Initialize the ZScore strategy with configuration."""
         strategy_config = self.load_config()
-<<<<<<< HEAD
-        self.strategy = ZScoreStrategy(
-=======
         self.strategy = ZscoreStrategy(
->>>>>>> a6b5d20c
             window=strategy_config['window'],
             threshold=strategy_config['threshold'],
             position_size=strategy_config['position_size']
         )
     
-<<<<<<< HEAD
-    def load_data(self, symbol: str= 'BTC_HOURLY') -> pd.DataFrame:
-        data_path =  Path(__file__).parent.parent.parent.parent / 'data' / f'{symbol}.csv'
-        
-        if not data_path.exists():
-            raise FileNotFoundError(f"Data file not found: {data_path}")
-        
-        logger.info(f"Loading data from {data_path}")
-        df = pd.read_csv(data_path)
-        
-        # Validate and rename columns
-        required_columns = ['datetime', 'close']
-        column_mapping = {'Date': 'datetime', 'Close': 'close'}
-        
-        missing_columns = [col for col in required_columns if col not in df.columns]
-        if missing_columns:
-            raise ValueError(f"Missing required columns: {missing_columns}")
-        
-        df = df.rename(columns=column_mapping)
-        
-        # Convert datetime if needed
-        if isinstance(df['datetime'].iloc[0], str):
-            df['datetime'] = pd.to_datetime(df['datetime'])
-        
-        logger.info(f"Successfully loaded {len(df)} rows of data")
-        return df
-
-    
-=======
->>>>>>> a6b5d20c
 
 
 def main():
     """Main execution function."""
     backtest = ZScoreBacktest()
-<<<<<<< HEAD
-    backtest.run_backtest()
-=======
     backtest.run_backtest('btcusdt_3year_hourly_binance')
->>>>>>> a6b5d20c
 
 if __name__ == "__main__":
     main() 