import os
import sys
import pandas as pd
import yaml
import logging
from pathlib import Path
from typing import Dict, Any

# Add the src directory to the Python path when running directly
if __name__ == "__main__":
    src_path = os.path.dirname(os.path.dirname(os.path.dirname(os.path.abspath(__file__))))
    sys.path.append(src_path)
from .rsi_strategy import RsiStrategy
from strategies.base_backtest import BaseBacktest

# Configure logging
logging.basicConfig(
    level=logging.INFO,
    format='%(asctime)s - %(name)s - %(levelname)s - %(message)s'
)
logger = logging.getLogger(__name__)
# Add the src directory to the Python path when running directly
if __name__ == "__main__":
    src_path = os.path.dirname(os.path.dirname(os.path.dirname(os.path.abspath(__file__))))
    sys.path.append(src_path)

<<<<<<< HEAD
from strategies.rsi.rsi_strategy import RSIStrategy
from strategies.base_backtest import BaseBacktest
=======
>>>>>>> a6b5d20c

# Configure logging
logging.basicConfig(
    level=logging.INFO,
    format='%(asctime)s - %(name)s - %(levelname)s - %(message)s'
)
logger = logging.getLogger(__name__)
# Add the src directory to the Python path when running directly
if __name__ == "__main__":
    src_path = os.path.dirname(os.path.dirname(os.path.dirname(os.path.abspath(__file__))))
    sys.path.append(src_path)


<<<<<<< HEAD
# Configure logging
logging.basicConfig(
    level=logging.INFO,
    format='%(asctime)s - %(name)s - %(levelname)s - %(message)s'
)
logger = logging.getLogger(__name__)





=======



>>>>>>> a6b5d20c
class RsiBacket(BaseBacktest):
    """ZScore strategy backtest implementation."""
    
    def __init__(self):
        super().__init__(strategy_name='rsi')
        self.strategy = None
    
    def load_config(self) -> Dict[str, Any]:
        """Load configuration from settings.yaml"""
        config_path = self._get_project_root() / 'config' / 'settings.yaml'
        with open(config_path, 'r') as file:
            return yaml.safe_load(file)['strategies']['rsi']
    
    def initialize_strategy(self) -> None:
        """Initialize the ZScore strategy with configuration."""
        strategy_config = self.load_config()
<<<<<<< HEAD
        self.strategy  = RSIStrategy(
=======
        self.strategy  = RsiStrategy(
>>>>>>> a6b5d20c
            window=strategy_config['window'],
            overbought=strategy_config['overbought'],
            oversold=strategy_config['oversold'],
            position_size=strategy_config['position_size']
    )
<<<<<<< HEAD
    
    
    def load_data(self, symbol: str= 'BTC_HOURLY') -> pd.DataFrame:
=======
    
    
    def load_data(self, symbol) -> pd.DataFrame:
>>>>>>> a6b5d20c
        data_path =  Path(__file__).parent.parent.parent.parent / 'data' / f'{symbol}.csv'
        
        if not data_path.exists():
            raise FileNotFoundError(f"Data file not found: {data_path}")
        
        logger.info(f"Loading data from {data_path}")
        df = pd.read_csv(data_path)
        
        # Validate and rename columns
        required_columns = ['datetime', 'close']
        column_mapping = {'Date': 'datetime', 'Close': 'close'}
        
        missing_columns = [col for col in required_columns if col not in df.columns]
        if missing_columns:
            raise ValueError(f"Missing required columns: {missing_columns}")
        
        df = df.rename(columns=column_mapping)
        
        # Convert datetime if needed
        if isinstance(df['datetime'].iloc[0], str):
            df['datetime'] = pd.to_datetime(df['datetime'])
        
        logger.info(f"Successfully loaded {len(df)} rows of data")
        return df

def main():
    """Main execution function."""
    backtest = RsiBacket()
<<<<<<< HEAD
    backtest.run_backtest()
=======
    backtest.run_backtest('btcusdt_3year_hourly_binance')
>>>>>>> a6b5d20c

if __name__ == "__main__":
    main() <|MERGE_RESOLUTION|>--- conflicted
+++ resolved
@@ -24,25 +24,7 @@
     src_path = os.path.dirname(os.path.dirname(os.path.dirname(os.path.abspath(__file__))))
     sys.path.append(src_path)
 
-<<<<<<< HEAD
-from strategies.rsi.rsi_strategy import RSIStrategy
-from strategies.base_backtest import BaseBacktest
-=======
->>>>>>> a6b5d20c
 
-# Configure logging
-logging.basicConfig(
-    level=logging.INFO,
-    format='%(asctime)s - %(name)s - %(levelname)s - %(message)s'
-)
-logger = logging.getLogger(__name__)
-# Add the src directory to the Python path when running directly
-if __name__ == "__main__":
-    src_path = os.path.dirname(os.path.dirname(os.path.dirname(os.path.abspath(__file__))))
-    sys.path.append(src_path)
-
-
-<<<<<<< HEAD
 # Configure logging
 logging.basicConfig(
     level=logging.INFO,
@@ -54,11 +36,6 @@
 
 
 
-=======
-
-
-
->>>>>>> a6b5d20c
 class RsiBacket(BaseBacktest):
     """ZScore strategy backtest implementation."""
     
@@ -75,25 +52,15 @@
     def initialize_strategy(self) -> None:
         """Initialize the ZScore strategy with configuration."""
         strategy_config = self.load_config()
-<<<<<<< HEAD
-        self.strategy  = RSIStrategy(
-=======
         self.strategy  = RsiStrategy(
->>>>>>> a6b5d20c
             window=strategy_config['window'],
             overbought=strategy_config['overbought'],
             oversold=strategy_config['oversold'],
             position_size=strategy_config['position_size']
     )
-<<<<<<< HEAD
-    
-    
-    def load_data(self, symbol: str= 'BTC_HOURLY') -> pd.DataFrame:
-=======
     
     
     def load_data(self, symbol) -> pd.DataFrame:
->>>>>>> a6b5d20c
         data_path =  Path(__file__).parent.parent.parent.parent / 'data' / f'{symbol}.csv'
         
         if not data_path.exists():
@@ -122,11 +89,7 @@
 def main():
     """Main execution function."""
     backtest = RsiBacket()
-<<<<<<< HEAD
-    backtest.run_backtest()
-=======
     backtest.run_backtest('btcusdt_3year_hourly_binance')
->>>>>>> a6b5d20c
 
 if __name__ == "__main__":
     main() 