--- conflicted
+++ resolved
@@ -4,40 +4,22 @@
 import yaml
 import matplotlib.pyplot as plt
 from ..base_optimize import BaseOptimizer
-<<<<<<< HEAD
-from src.strategies.rsi.rsi_strategy import RSIStrategy
-
-class RsiOptimizer(BaseOptimizer):
-    def __init__(self):
-        super().__init__(RSIStrategy)
-=======
 from .rsi_strategy import RsiStrategy
 
 class RsiOptimizer(BaseOptimizer):
     def __init__(self):
         super().__init__(RsiStrategy)
->>>>>>> a6b5d20c
     
     def optimize_parameters(self, df, param_grid):
         results = []
         
         for window in param_grid['windows']:
             # Create strategy instance with current window size
-<<<<<<< HEAD
-            strategy = RSIStrategy(window=window)
-            
-            # Calculate indicators once for this window size
-            df_test = df.copy()
-            df_test = strategy.calculate_indicators(df_test)
-            
-            for overbought, oversold in zip(param_grid['overbought_levels'], param_grid['oversold_levels']):
-=======
             for overbought, oversold in zip(param_grid['overbought_levels'], param_grid['oversold_levels']):
                     
                     strategy = RsiStrategy(window=window, overbought=overbought, oversold=oversold, position_size=0.1)
                     df_test = df.copy()
                     df_test = strategy.calculate_indicators(df_test)
->>>>>>> a6b5d20c
                     # Generate signals with current thresholds
                     df_signals = strategy.generate_signals(df_test, overbought=overbought, oversold=oversold) # type: ignore
                     
@@ -104,11 +86,6 @@
         ax2.set_title(f'{metric2.replace("_", " ").title()} Heatmap')
         plt.colorbar(im2, ax=ax2, label=metric2.replace("_", " ").title())
         
-<<<<<<< HEAD
-        # Set y-axis ticks
-        ax1.set_yticks(range(len(pivot1.index)))
-        ax1.set_yticklabels(pivot1.index)
-=======
         # Set x and y axis ticks with actual values
         ax1.set_xticks(range(len(pivot1.columns)))
         ax1.set_xticklabels(pivot1.columns)
@@ -117,7 +94,6 @@
         
         ax2.set_xticks(range(len(pivot2.columns)))
         ax2.set_xticklabels(pivot2.columns)
->>>>>>> a6b5d20c
         ax2.set_yticks(range(len(pivot2.index)))
         ax2.set_yticklabels(pivot2.index)
         
@@ -135,14 +111,8 @@
         plt.close()
 
 def main():
-<<<<<<< HEAD
-    data_path = os.path.join(os.path.dirname(os.path.dirname(os.path.dirname(os.path.dirname(__file__)))), 'data', 'BTC_HOURLY.csv')
-    optimizer = RsiOptimizer()
-    optimizer.main(data_path)
-=======
     optimizer = RsiOptimizer()
     optimizer.main('btcusdt_3year_hourly_binance')
->>>>>>> a6b5d20c
 
 
 if __name__ == "__main__":
